"""Miscellaneous helper functions."""
<<<<<<< HEAD
=======
# Import Python libraries.
>>>>>>> d5f31f68
from functools import reduce
import logging
from typing import Dict, Mapping, Iterator, Any, List

# Import third party libraries.
from humanfriendly import format_timespan
import pandas as pd

<<<<<<< HEAD
=======
# Import PySpark libraries.
>>>>>>> d5f31f68
from pyspark.sql import (
    DataFrame as SparkDF,
    functions as F,
    SparkSession,
)
<<<<<<< HEAD
=======

LOGGER = logging.getLogger()


def timer_args(name):
    """Initialise timer args as workaround for 'text' arg."""
    return {
        'name': name,
        'text': lambda secs: name + f": {format_timespan(secs)}",
        'logger': LOGGER.info,
    }
>>>>>>> d5f31f68


def find(key: str, dictionary: Mapping[str, Any]) -> Iterator[Any]:
    """
    Return all values in a nested dictionary that match key.

    Parameters
    ----------
    key : string
        The key to look for inside the dictionary.

    dictionary : python dictionary
        The dictionary to look for the user-specified key.

    Returns
    -------
    Python generator object - cane be turned into a list.
    """
    for k, v in dictionary.items():
        if k == key:
            yield v
        elif isinstance(v, dict):
            for result in find(key, v):
                yield result
        elif isinstance(v, list):
            for d in v:
                for result in find(key, d):
                    yield result


def union_dfs_from_all_scenarios(
    spark: SparkSession,
    dfs: Mapping[str, Mapping[str, SparkDF]]
) -> Dict[str, SparkDF]:
    """Combine dictionary of spark dataframes into one spark dataframe.

    Unions the corresponding dataframes from all scenarios so in the output
    dictionary, each stage has one dataframe. Before doing that, a scenario
    column is added to each dataframe to distinguish between scenarios.

    Any pandas dataframes are converted to spark also.

    Parameters
    ----------
    spark: spark session

    dfs : nested dictionary of spark dataframes
        Every key in the dfs dictionary holds the dataframes for the stages of
        the scenario run.

    Returns
    -------
    dfs : dictionary of spark dataframes
        Each key holds the unioned dataframe across all scenarios for a
        particular stage.
    """
    # ADD SCENARIO COLUMN TO ALL DATAFRAMES
    for scenario in dfs:
        # scenarios have names: scenario_x
        scenario_name = ''.join(scenario.split('_')[1:])

        for df_key, df in dfs[scenario].items():
            # if the dataframe is in pandas we need it in spark for unioning
            if isinstance(df, pd.DataFrame):
                df = pd_to_pyspark_df(spark, df)

            dfs[scenario][df_key] = (
                df
                .withColumn(
                    'scenario',
                    F.lit(scenario_name)
                )
            )

    # UNION DATAFRAMES (IF THERE ARE MORE THAN 1 SCENARIOS)
    if len(dfs) > 1:
        # Collate unique dataframe names within scenarios
        names = set(
            val for dfs_vals in dfs.values()
            for val in dfs_vals.keys()
        )

        dfs_unioned = {}
        for name in names:
            dfs_to_union = list(find(name, dfs))
            dfs_unioned[name] = reduce(SparkDF.unionByName, dfs_to_union)
            dfs_unioned[name].cache().count()

        dfs = dfs_unioned

    else:
        dfs = dfs[scenario]

    return dfs


def pd_to_pyspark_df(
    spark,
    df: pd.DataFrame,
    num_partitions: int = 1,
) -> SparkDF:
    """Convert pandas dataframe to spark with specified partitions."""
    return spark.createDataFrame(df).coalesce(num_partitions)


def map_column_names(df: SparkDF, mapper: Mapping[str, str]) -> SparkDF:
    """Map column names to the given values in the mapper.

    If the column name is not in the mapper the name doesn't change.
    """
    # def _(df):
    cols = [
        F.col(col_name).alias(mapper.get(col_name, col_name))
        for col_name in df.columns
    ]
    return df.select(*cols)
    # return _


def _list_convert(x: Any) -> List[Any]:
    """Return obj as a single item list if not already a list or tuple."""
    return [x] if not (isinstance(x, list) or isinstance(x, tuple)) else x<|MERGE_RESOLUTION|>--- conflicted
+++ resolved
@@ -1,8 +1,5 @@
 """Miscellaneous helper functions."""
-<<<<<<< HEAD
-=======
 # Import Python libraries.
->>>>>>> d5f31f68
 from functools import reduce
 import logging
 from typing import Dict, Mapping, Iterator, Any, List
@@ -11,17 +8,12 @@
 from humanfriendly import format_timespan
 import pandas as pd
 
-<<<<<<< HEAD
-=======
 # Import PySpark libraries.
->>>>>>> d5f31f68
 from pyspark.sql import (
     DataFrame as SparkDF,
     functions as F,
     SparkSession,
 )
-<<<<<<< HEAD
-=======
 
 LOGGER = logging.getLogger()
 
@@ -33,7 +25,6 @@
         'text': lambda secs: name + f": {format_timespan(secs)}",
         'logger': LOGGER.info,
     }
->>>>>>> d5f31f68
 
 
 def find(key: str, dictionary: Mapping[str, Any]) -> Iterator[Any]:

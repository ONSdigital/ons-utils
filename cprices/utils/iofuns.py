--- conflicted
+++ resolved
@@ -15,19 +15,10 @@
 # Import Python libraries.
 import logging
 from pathlib import Path
-<<<<<<< HEAD
-import os
-import re
 from typing import Mapping, Optional, Sequence
 
 # Import PySpark libraries.
-import pandas as pd
-=======
-from typing import Mapping,  Optional, Sequence
-
-# Import PySpark libraries.
 from epds_utils.hdfs import copy_local_to_hdfs
->>>>>>> a288d75e
 from pyspark.sql import (
     DataFrame as SparkDF,
     SparkSession,
@@ -36,122 +27,6 @@
 LOGGER = logging.getLogger()
 
 
-<<<<<<< HEAD
-def load_web_scraped_data(
-    spark: SparkSession,
-    selected_scenario: Mapping[str, Sequence[str]],
-    columns: Sequence[str],
-    table_paths: Mapping[str, Mapping[str, str]],
-) -> SparkDF:
-    """Load webscraped data as specified in scenario config.
-
-    Returns a single DataFrame with additional columns to identify the
-    chosen suppliers and items. The suppliers and items chosen in the
-    scenario file are used as the lookup keys for the Hive Tables,
-    listed under "webscraped_input_tables" in the dev config file.
-
-    Parameters
-    ----------
-    selected_scenario
-        Mapping of supplier -> sequence of items from "input_data" in
-        scenario file.
-    columns
-        Columns to load from Hive table.
-    table_paths
-        Nested mapping of path -> supplier -> Hive table path. Table
-        paths are in the the format "database_name.table_name".
-
-    Returns
-    -------
-    SparkDF
-        Selected webscraped data with differentiating supplier and item
-        columns.
-    """
-    dfs = []
-
-    for supplier, items in selected_scenario.items():
-        for item in items:
-            # Grab the table path as specified by the user scenario.
-            table_path = table_paths[supplier][item]
-            df = read_hive_table(spark, table_path, columns)
-
-            # Add columns to retain data origin after union step.
-            df = (
-                df
-                .withColumn('supplier', F.lit(supplier))
-                .withColumn('item', F.lit(item))
-                .withColumn('data_source', F.lit('web_scraped'))
-            )
-
-            dfs.append(df)
-
-    return reduce(SparkDF.union, dfs)
-
-
-def load_scanner_data(
-    spark: SparkSession,
-    selected_scenario: Sequence[str],
-    columns_to_load: Sequence[str],
-    table_paths: Mapping[str, str],
-) -> SparkDF:
-    """Load scanner data as specified in scenario config.
-
-    Returns a single DataFrame with an additional column to identify the
-    chosen retailers. The retailers chosen in the scenario file are used
-    as the lookup keys for the Hive Tables, listed under
-    "scanner_input_tables" in the dev config file.
-
-    Parameters
-    ----------
-    selected_scenario
-        Sequence of chosen retailers from "input_data" in scenario file.
-    columns
-        Columns to load from Hive table.
-    table_paths
-        Mapping of retailer -> Hive table path. Table paths are in the
-        the format "database_name.table_name".
-
-    Returns
-    -------
-    SparkDF
-        Selected scanner data with differentiating retailer column.
-    """
-    dfs = []
-
-    for retailer in selected_scenario:
-
-        # Grab the table path as specified by the user scenario.
-        table_path = table_paths[retailer]
-
-        # As scanner retailers have a variable number of hierarchy level cols
-        # we get the names from the table and use this for loading the data.
-        table_columns = spark.sql(f"SELECT * FROM {table_path}").columns
-
-        hierarchy_columns = [
-            col for col in table_columns
-            if re.match(r'(hierarchy_level_)\d(_code)', col)
-        ]
-
-        # Combine list of hierarchy columns to the predefined cols for reading
-        read_columns = columns_to_load + hierarchy_columns
-
-        df = read_hive_table(spark, table_path, read_columns)
-
-        # Add columns to retain data origin after union step.
-        df = (
-            df
-            .withColumn('retailer', F.lit(retailer))
-            .withColumn('data_source', F.lit('scanner'))
-        )
-
-        dfs.append(df)
-
-    # DataFrames should have the same schema so union all in the list.
-    return reduce(SparkDF.union, dfs)
-
-
-=======
->>>>>>> a288d75e
 def read_hive_table(
     spark: SparkSession,
     table_path: str,
@@ -171,52 +46,7 @@
     return spark.sql(f"SELECT {selection} FROM {table_path}")
 
 
-<<<<<<< HEAD
-def load_conventional_data(
-    spark: SparkSession,
-    columns: Sequence[str],
-    dir_path: str,
-) -> SparkDF:
-    """Load conventional price collection data.
-
-    Parameters
-    ----------
-    columns
-        Columns to load from Hive table.
-    dir_path
-        Path to the staged data directory on HDFS.
-
-    """
-    # Currently only single supplier (local_collection) and file
-    # (historic) available for conventional data.
-    path = os.path.join(
-        dir_path,
-        'conventional',
-        'local_collection',
-        'historic_201701_202001.parquet',
-    )
-
-    return spark.read.parquet(path).select(columns)
-
-
-def load_webscraped_retailer_weights(
-    spark: SparkSession,
-    weights_dir: str,
-    filename: str,
-) -> pd.DataFrame:
-    """Load the webscraped retailer weights."""
-    filepath = Path(weights_dir).joinpath(filename).as_posix()
-    return (
-        spark.read.csv(filepath, header=True)
-        .withColumn('period', F.to_date('period', 'dd/MM/yyy'))
-        .toPandas()
-    )
-
-
-def save_output_hdfs(dfs: Mapping[str, SparkDF], processed_dir: str) -> str:
-=======
 def save_output_hdfs(dfs: Mapping[str, SparkDF], output_dir: Path) -> str:
->>>>>>> a288d75e
     """Store output dataframes (combined across all scenarios) in HDFS.
 
     Parameters

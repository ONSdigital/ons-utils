"""Load and save functions for pipeline interaction with HDFS and HUE.

* Webscraped and scanner data is read in from Hive tables.
* Conventional data is read in from a parquet file in the staged data
  directory in HDFS.
* Outputs are saved in a sub-directory of the processed data directory
  in HDFS, named after the run_id which is a combination of current
  datetime and name of the user running the pipeline.
    - Analysis outputs are saved as CSVs.
    - All other outputs are saved as parquets.

"""
# Import Python libraries.
from datetime import datetime
from functools import reduce
import logging
import os
<<<<<<< HEAD
from typing import Mapping, Tuple, Optional, Sequence
=======
import re
from typing import Dict, List, Mapping
>>>>>>> ddef6fe1

# Import PySpark libraries.
from pyspark.sql import (
    DataFrame as SparkDF,
    functions as F,
    SparkSession,
)


LOGGER = logging.getLogger()


def load_web_scraped_data(
    spark: SparkSession,
    # NOTE: change type hint when weights removed from scenario file.
    selected_scenario: Mapping[Tuple[str, str, str], float],
    columns: Sequence[str],
    table_paths: Mapping[str, Mapping[str, str]],
) -> SparkDF:
    """Load webscraped data as specified in scenario config.

    Returns a single DataFrame with additional columns to identify the
    chosen suppliers and items. The suppliers and items chosen in the
    scenario file are used as the lookup keys for the Hive Tables,
    listed under "webscraped_input_tables" in the dev config file.

    Parameters
    ----------
    selected_scenario
        Mapping of (supplier, item, retailer) -> weight. From
        "input_data" in scenario file.

        The weights are unused and will soon be implemented differently
        and removed from the scenario file. Only the supplier and item
        keys are used by the function.
    columns
        Columns to load from Hive table.
    table_paths
        Nested mapping of path -> supplier -> Hive table path. Table
        paths are in the the format "database_name.table_name".

    Returns
    -------
    SparkDF
        Selected webscraped data with differentiating supplier and item
        columns.
    """
<<<<<<< HEAD
    dfs = []
=======
    # Create a full copy of the input_data dictionary
    staged_data = copy.deepcopy(input_data)

    for data_source in input_data:

        # webscraped data has 3 levels: data_source, supplier, item
        if data_source == 'web_scraped':
            for supplier in input_data[data_source]:
                for item in input_data[data_source][supplier]:
                    path = webscraped_input_tables[supplier][item]

                    staged_data[data_source][supplier][item] = spark.sql(
                        f"SELECT {','.join(webscraped_data_columns)} FROM {path}"  # noqa E501
                    )

        # conventional and scanner data have 2 levels: data_source, supplier
        elif data_source == 'scanner':
            for supplier in input_data[data_source]:
                path = scanner_input_tables.get(supplier)

                # As scanner retailers have a variable number of hierarchy
                # level columns we get the names from the table and use this
                # for loading the data.
                columns = spark.sql(
                    f"SELECT * FROM {path}"
                ).columns

                hierarchy_columns = [
                    col for col in columns
                    if re.match(r'(hierarchy_level_)\d(_code)', col)
                ]

                # Combine the list of hierarchy columns to the predefined cols
                # for reading
                read_columns = scanner_data_columns + hierarchy_columns

                staged_data[data_source][supplier] = spark.sql(
                    f"SELECT {','.join(read_columns)} FROM {path}"
                )

        elif data_source == 'conventional':
            # Currently only single supplier (local_collection) and file
            # (historic) available for conventional data
            path = os.path.join(
                staged_dir,
                data_source,
                'local_collection',
                'historic_201701_202001.parquet'
            )
>>>>>>> ddef6fe1

    for supplier, item, _ in selected_scenario:
        # Grab the table path as specified by the user scenario.
        table_path = table_paths[supplier][item]
        df = read_hive_table(spark, table_path, columns)

        # Add columns to retain data origin after union step.
        df = (
            df
            .withColumn('supplier', F.lit(supplier))
            .withColumn('item', F.lit(item))
            .withColumn('data_source', F.lit('web_scraped'))
        )

        dfs.append(df)

    # DataFrames should have the same schema so union all in the list.
    # Because of the current setup, where we're using the weights
    # unnecessarily, it reads in duplicates of the tables since supplier
    # and item are duplicated for each retailer.
    # TODO: remove dropDuplicates() when weights are changed.

    return reduce(SparkDF.union, dfs).dropDuplicates()


def load_scanner_data(
    spark: SparkSession,
    # NOTE: change type hint when weights removed from scenario file.
    selected_scenario: Mapping[str, float],
    columns: Sequence[str],
    table_paths: Mapping[str, str],
) -> SparkDF:
    """Load scanner data as specified in scenario config.

    Returns a single DataFrame with an additional column to identify the
    chosen retailers. The retailers chosen in the scenario file are used
    as the lookup keys for the Hive Tables, listed under
    "scanner_input_tables" in the dev config file.

    Parameters
    ----------
    selected_scenario
        Mapping of retailer -> weight. From "input_data" in scenario
        file.

        The weights are unused and will soon be implemented differently
        and removed from the scenario file. Only the retailer key is
        used by the function.
    columns
        Columns to load from Hive table.
    table_paths
        Mapping of retailer -> Hive table path. Table paths are in the
        the format "database_name.table_name".

    Returns
    -------
    SparkDF
        Selected scanner data with differentiating retailer column.
    """
    dfs = []

    for retailer in selected_scenario:
        # Grab the table path as specified by the user scenario.
        table_path = table_paths[retailer]
        df = read_hive_table(spark, table_path, columns)

        # Add columns to retain data origin after union step.
        df = (
            df
            .withColumn('retailer', F.lit(retailer))
            .withColumn('data_source', F.lit('scanner'))
        )

        dfs.append(df)

    # DataFrames should have the same schema so union all in the list.

    return reduce(SparkDF.union, dfs)


def read_hive_table(
    spark: SparkSession,
    table_path: str,
    columns: Optional[Sequence[str]] = None,
) -> SparkDF:
    """Read Hive table given table path and column selection.

    Parameters
    ----------
    table_path : str
        Hive table path in format "database_name.table_name".
    columns : list of str, optional
        The column selection. Selects all columns if None passed.

    """
    # Join columns to comma-separated string for the SQL query.
    selection = ','.join(columns) if columns else '*'

    return spark.sql(f"SELECT {selection} FROM {table_path}")


def load_conventional_data(
    spark: SparkSession,
    columns: Sequence[str],
    dir_path: str,
) -> SparkDF:
    """Load conventional price collection data.

    Parameters
    ----------
    columns
        Columns to load from Hive table.
    dir_path
        Path to the staged data directory on HDFS.

    """
    # Currently only single supplier (local_collection) and file
    # (historic) available for conventional data.
    path = os.path.join(
        dir_path,
        'conventional',
        'local_collection',
        'historic_201701_202001.parquet',
    )

    return spark.read.parquet(path).select(columns)


def save_output_hdfs(dfs: Mapping[str, SparkDF], processed_dir: str) -> str:
    """Store output dataframes (combined across all scenarios) in HDFS.

    Parameters
    ----------
    dfs
        The output dataframes from all scenarios to store in HDFS.
    processed_dir
        It has the path to the HDFS directory where the dfs will be stored.

    Returns
    -------
    str
        The unique identifying string for the run, of the form
        current date, time and username (YYYYMMDD_HHMMSS_username).

    Notes
    -----
    Run_id is the name of the folder that will be created inside the processed
    data folder in HDFS for this particular run and will contain all the
    output dataframes. The run_id is printed on the screen for the user to
    explore the output data.

    The configuration dataset is a two-column table where the first column
    shows the stage of the core pipeline and the second column shows (as a
    dictionary) all the config parameters for the corresponding stage. This
    can be used as a reference for the user in case they want to check the
    configuration of this run.
    """
    # create run id using username and current time
    username = os.environ['HADOOP_USER_NAME']
    current_date_time = datetime.now().strftime("%Y%m%d_%H%M%S")
    run_id = '_'.join([current_date_time, username])

    # create directory path to export processed data
    processed_dir = os.path.join(processed_dir, run_id)

    for name in dfs:
        LOGGER.info(f'{name}...')
        if name in ['analysis']:
            # store analysis output as csv
            path = os.path.join(processed_dir, 'analysis')
            dfs[name].repartition(1).write.csv(
                path,
                header=True,
                mode='overwrite'
            )

        else:
            path = os.path.join(processed_dir, name)
            dfs[name].write.parquet(path)

    return run_id<|MERGE_RESOLUTION|>--- conflicted
+++ resolved
@@ -15,12 +15,8 @@
 from functools import reduce
 import logging
 import os
-<<<<<<< HEAD
+import re
 from typing import Mapping, Tuple, Optional, Sequence
-=======
-import re
-from typing import Dict, List, Mapping
->>>>>>> ddef6fe1
 
 # Import PySpark libraries.
 from pyspark.sql import (
@@ -68,59 +64,7 @@
         Selected webscraped data with differentiating supplier and item
         columns.
     """
-<<<<<<< HEAD
     dfs = []
-=======
-    # Create a full copy of the input_data dictionary
-    staged_data = copy.deepcopy(input_data)
-
-    for data_source in input_data:
-
-        # webscraped data has 3 levels: data_source, supplier, item
-        if data_source == 'web_scraped':
-            for supplier in input_data[data_source]:
-                for item in input_data[data_source][supplier]:
-                    path = webscraped_input_tables[supplier][item]
-
-                    staged_data[data_source][supplier][item] = spark.sql(
-                        f"SELECT {','.join(webscraped_data_columns)} FROM {path}"  # noqa E501
-                    )
-
-        # conventional and scanner data have 2 levels: data_source, supplier
-        elif data_source == 'scanner':
-            for supplier in input_data[data_source]:
-                path = scanner_input_tables.get(supplier)
-
-                # As scanner retailers have a variable number of hierarchy
-                # level columns we get the names from the table and use this
-                # for loading the data.
-                columns = spark.sql(
-                    f"SELECT * FROM {path}"
-                ).columns
-
-                hierarchy_columns = [
-                    col for col in columns
-                    if re.match(r'(hierarchy_level_)\d(_code)', col)
-                ]
-
-                # Combine the list of hierarchy columns to the predefined cols
-                # for reading
-                read_columns = scanner_data_columns + hierarchy_columns
-
-                staged_data[data_source][supplier] = spark.sql(
-                    f"SELECT {','.join(read_columns)} FROM {path}"
-                )
-
-        elif data_source == 'conventional':
-            # Currently only single supplier (local_collection) and file
-            # (historic) available for conventional data
-            path = os.path.join(
-                staged_dir,
-                data_source,
-                'local_collection',
-                'historic_201701_202001.parquet'
-            )
->>>>>>> ddef6fe1
 
     for supplier, item, _ in selected_scenario:
         # Grab the table path as specified by the user scenario.
@@ -150,7 +94,7 @@
     spark: SparkSession,
     # NOTE: change type hint when weights removed from scenario file.
     selected_scenario: Mapping[str, float],
-    columns: Sequence[str],
+    columns_to_load: Sequence[str],
     table_paths: Mapping[str, str],
 ) -> SparkDF:
     """Load scanner data as specified in scenario config.
@@ -169,7 +113,7 @@
         The weights are unused and will soon be implemented differently
         and removed from the scenario file. Only the retailer key is
         used by the function.
-    columns
+    columns_to_load
         Columns to load from Hive table.
     table_paths
         Mapping of retailer -> Hive table path. Table paths are in the
@@ -183,9 +127,23 @@
     dfs = []
 
     for retailer in selected_scenario:
+
         # Grab the table path as specified by the user scenario.
         table_path = table_paths[retailer]
-        df = read_hive_table(spark, table_path, columns)
+
+        # As scanner retailers have a variable number of hierarchy level cols
+        # we get the names from the table and use this for loading the data.
+        table_columns = spark.sql(f"SELECT * FROM {table_path}").columns
+
+        hierarchy_columns = [
+            col for col in table_columns
+            if re.match(r'(hierarchy_level_)\d(_code)', col)
+        ]
+
+        # Combine list of hierarchy columns to the predefined cols for reading
+        read_columns = columns_to_load + hierarchy_columns
+
+        df = read_hive_table(spark, table_path, read_columns)
 
         # Add columns to retain data origin after union step.
         df = (

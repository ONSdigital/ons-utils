--- conflicted
+++ resolved
@@ -110,11 +110,8 @@
         self.processed_dir = config['directories']['processed_dir']
         self.test_dir = config['directories']['test_dir']
         self.mappers_dir = config['directories']['mappers_dir']
-<<<<<<< HEAD
         self.multi_item_datasets = config['multi_item_datasets']
-=======
         self.logging_config = config['logging_config']
->>>>>>> a06c04ed
         self.analysis_params = {}
         for analysis_param in config['analysis_params'].keys():
             self.analysis_params[analysis_param] = config['analysis_params'][analysis_param]

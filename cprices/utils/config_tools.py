--- conflicted
+++ resolved
@@ -270,16 +270,29 @@
                 'type': 'string',
                 'regex': r'([12]\d{3}-(0[1-9]|1[0-2])-01)',
             },
-            'drop_retailers': {
+            # Scanner preprocessing
+            'normalise_values_using_standardised_size_units': {
                 'type': 'boolean',
             },
-            'add_promo': {
-                'type': 'integer',
-                'min': 0, 'max': 2
-            },
             'product_id_code_column': {
                 'type': 'string',
                 'allowed': ['gtin', 'retail_line_code'],
+            },
+            'calc_price_before_discount': {
+                'type': 'boolean',
+            },
+            'promo_col': {
+                'type': 'string',
+                'allowed': ['price_promo_discount', 'multi_promo_discount'],
+            },
+            'sales_value_col': {
+                'type': 'string',
+                'allowed': [
+                    'sales_value_inc_discounts',
+                    'sales_value_excl_markdowns',
+                    'sales_value_vat',
+                    'sales_value_vat_excl_markdowns',
+                ],
             },
             'align_daily_frequency': {
                 'type': 'string',
@@ -302,14 +315,6 @@
                 'type': 'boolean',
             },
             # Outlier detection
-<<<<<<< HEAD
-            'log_transform': {'type': 'boolean'},
-            'outlier_methods': {'type': 'string', 'allowed': outlier_methods_list},
-            'k': {'type': 'float', 'min': 1, 'max': 4},
-            'stddev_method': {'type': 'string', 'allowed': ['population', 'sample']},
-            'quartile_method': {'type': 'string', 'allowed': ['exact', 'approx']},
-            'accuracy': {'type': 'float', 'min': 1},
-=======
             'log_transform': {
                 'type': 'boolean',
             },
@@ -337,7 +342,6 @@
                 'type': 'float',
                 'min': 1,
             },
->>>>>>> a0f7c1b0
             # Averaging/ Grouping
             'web_scraped': {
                 'type': 'string',
@@ -398,16 +402,12 @@
                 " a string in the format YYYY-MM-01"
             )
 
-        if not v.validate({'drop_retailers': validating_config.preprocessing['drop_retailers']}):
-            raise ValueError(
-                f"{scenario}: parameter 'drop_retailers' in preprocessing must be a boolean"
-            )
-
-        if not v.validate({'add_promo': validating_config.preprocessing['add_promo']}):
-            raise ValueError(
-                f"{scenario}: parameter 'add_promo' in preprocessing must be one of:"
-                " 0 (Disabled), 1 (Add price promotion to expenditure),"
-                " 2 (Add multibuy promotion to expenditure)."
+        # Scanner preprocessing
+        to_validate = validating_config.preprocessing['normalise_values_using_standardised_size_units']
+        if not v.validate({'normalise_values_using_standardised_size_units': to_validate}):
+            raise ValueError(
+                f"{scenario}: parameter 'normalise_values_using_standardised_size_units' in preprocessing must a boolean."
+                f" Instead got '{to_validate}'."
             )
 
         to_validate = validating_config.preprocessing['product_id_code_column']
@@ -417,18 +417,39 @@
                 f" {{'gtin', 'retail_line_code'}}. Instead got '{to_validate}'."
             )
 
+        to_validate = validating_config.preprocessing['calc_price_before_discount']
+        if not v.validate({'calc_price_before_discount': to_validate}):
+            raise ValueError(
+                f"{scenario}: parameter 'calc_price_before_discount' in preprocessing must a boolean."
+                f" Instead got '{to_validate}'."
+            )
+
+        to_validate = validating_config.preprocessing['promo_col']
+        if not v.validate({'promo_col': to_validate}):
+            raise ValueError(
+                f"{scenario}: parameter 'promo_col' in preprocessing must be one of:"
+                f" {{'price_promo_discount', 'multi_promo_discount'}}. Instead got '{to_validate}'."
+            )
+
+        to_validate = validating_config.preprocessing['sales_value_col']
+        if not v.validate({'sales_value_col': to_validate}):
+            raise ValueError(
+                f"{scenario}: parameter 'sales_value_col' in preprocessing must be one of:"
+                f" {{'sales_value_inc_discounts', 'sales_value_excl_markdowns', 'sales_value_vat', 'sales_value_vat_excl_markdowns'}}. Instead got '{to_validate}'."
+            )
+
+        to_validate = validating_config.preprocessing['align_daily_frequency']
+        if not v.validate({'align_daily_frequency': to_validate}):
+            raise ValueError(
+                f"{scenario}: parameter 'align_daily_frequency' in preprocessing must be one of:"
+                f" {{'weekly', 'monthly'}}. Instead got '{to_validate}'."
+            )
+
         to_validate = validating_config.preprocessing['week_selection']
         if not v.validate({'week_selection': to_validate}):
             raise ValueError(
                 f"{scenario}: parameter 'week_selection' in preprocessing should be a combination"
                 f" of integers [1, 2, 3, 4]. Instead got '{to_validate}'."
-            )
-
-        to_validate = validating_config.preprocessing['scanner_align_daily_frequency']
-        if not v.validate({'scanner_align_daily_frequency': to_validate}):
-            raise ValueError(
-                f"{scenario}: parameter 'scanner_align_daily_frequency' in preprocessing must be one of:"
-                f" {{'weekly', 'monthly'}}. Instead got '{to_validate}'."
             )
 
 
